--- conflicted
+++ resolved
@@ -19,12 +19,8 @@
       - uses: pnpm/action-setup@v4
         with:
           version: 9.10.0
-<<<<<<< HEAD
-      - run: ls -al
-=======
       # Necessary for changeset status to work
       - run: git checkout main && git checkout $GITHUB_SHA
->>>>>>> b619c26f
       - run: pnpm install --frozen-lockfile
       - run: pnpm run build
       - run: pnpm test
