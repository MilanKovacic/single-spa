{
  "name": "single-spa",
  "version": "2.0.3",
  "description": "Multiple applications, one page",
  "main": "lib/single-spa.js",
  "scripts": {
    "build": "npm run clean && babel src --out-dir lib",
    "prepublish": "npm run build",
    "clean": "rm -rf lib",
    "test": "jasmine",
<<<<<<< HEAD
    "build:canopy": "npm run build && rm -rf ../spalpatine/jspm_packages/npm/single-spa@2.0.2 && rsync -av . ../spalpatine/jspm_packages/npm/single-spa@2.0.2 --exclude node_modules --exclude .git --exclude --spec --exclude examples"
=======
    "build:canopy": "npm run build && rm -rf ../spalpatine/jspm_packages/npm/single-spa@2.0.3 && rsync -av . ../spalpatine/jspm_packages/npm/single-spa@2.0.3 --exclude node_modules --exclude .git --exclude --spec --exclude examples"
>>>>>>> 89c1fbb6
  },
  "repository": "https://github.com/CanopyTax/single-spa",
  "keywords": [
    "single",
    "page",
    "application",
    "spa",
    "multiple",
    "lifecycle",
    "systemjs",
    "jspm"
  ],
  "author": "Joel Denning",
  "license": "MIT",
  "dependencies": {},
  "devDependencies": {
    "babel-cli": "^6.7.5",
    "babel-plugin-transform-object-rest-spread": "^6.6.5",
    "babel-polyfill": "^6.7.4",
    "babel-preset-es2015": "^6.6.0",
    "jasmine": "^2.4.1"
  },
  "ignore": [
    "examples"
  ]
}<|MERGE_RESOLUTION|>--- conflicted
+++ resolved
@@ -8,11 +8,7 @@
     "prepublish": "npm run build",
     "clean": "rm -rf lib",
     "test": "jasmine",
-<<<<<<< HEAD
-    "build:canopy": "npm run build && rm -rf ../spalpatine/jspm_packages/npm/single-spa@2.0.2 && rsync -av . ../spalpatine/jspm_packages/npm/single-spa@2.0.2 --exclude node_modules --exclude .git --exclude --spec --exclude examples"
-=======
     "build:canopy": "npm run build && rm -rf ../spalpatine/jspm_packages/npm/single-spa@2.0.3 && rsync -av . ../spalpatine/jspm_packages/npm/single-spa@2.0.3 --exclude node_modules --exclude .git --exclude --spec --exclude examples"
->>>>>>> 89c1fbb6
   },
   "repository": "https://github.com/CanopyTax/single-spa",
   "keywords": [
