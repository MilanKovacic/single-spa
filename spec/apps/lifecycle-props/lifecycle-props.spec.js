--- conflicted
+++ resolved
@@ -33,17 +33,10 @@
         return singleSpa.unloadApplication('lifecycle-props');
       })
       .then(() => {
-<<<<<<< HEAD
         expect(myApp.getBootstrapProps().name).toEqual('lifecycle-props');
         expect(myApp.getMountProps().name).toEqual('lifecycle-props');
         expect(myApp.getUnmountProps().name).toEqual('lifecycle-props');
         expect(myApp.getUnloadProps().name).toEqual('lifecycle-props');
-=======
-        expectPropsToBeCorrect(myApp.getBootstrapProps())
-        expectPropsToBeCorrect(myApp.getMountProps())
-        expectPropsToBeCorrect(myApp.getUnmountProps())
-        expectPropsToBeCorrect(myApp.getUnloadProps())
->>>>>>> 117af5ee
       })
 
     function expectPropsToBeCorrect(props) {
@@ -70,24 +63,10 @@
       })
       .then(() => singleSpa.unloadApplication('lifecycle-props-customProps'))
       .then(() => {
-<<<<<<< HEAD
         expect(myApp.getBootstrapProps().test).toEqual('test');
         expect(myApp.getMountProps().test).toEqual('test');
         expect(myApp.getUnmountProps().test).toEqual('test');
         expect(myApp.getUnloadProps().test).toEqual('test');
-=======
-        expectPropsToBeCorrect(myApp.getBootstrapProps())
-        expectPropsToBeCorrect(myApp.getMountProps())
-        expectPropsToBeCorrect(myApp.getUnmountProps())
-        expectPropsToBeCorrect(myApp.getUnloadProps())
-
-        function expectPropsToBeCorrect(props) {
-          expect(props.appName).toEqual('lifecycle-props-customProps')
-          expect(props.customProps).toEqual({test: 'test'})
-          expect(props.singleSpa).toBeDefined()
-          expect(props.singleSpa.getAppStatus).toBeDefined()
-        }
->>>>>>> 117af5ee
       })
     });
 });